--- conflicted
+++ resolved
@@ -78,11 +78,8 @@
     "ai21.jamba-instruct-v1:0",
     "meta.llama3-1-8b-instruct-v1:0",
     "meta.llama3-1-70b-instruct-v1:0",
-<<<<<<< HEAD
     "meta.llama3-1-405b-instruct-v1:0",
-=======
     "mistral.mistral-large-2407-v1:0",
->>>>>>> a0655b41
 ]
 
 
